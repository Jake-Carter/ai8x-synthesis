--- conflicted
+++ resolved
@@ -4,11 +4,7 @@
 
 # MAX78000 Network Loader and RTL Simulation Generator
 
-<<<<<<< HEAD
-_September 9, 2020_
-=======
 _September 22, 2020_
->>>>>>> 85e5f4ac
 
 _Open the `.md` version of this file in a markdown enabled viewer, for example Typora (http://typora.io).
 See https://github.com/adam-p/markdown-here/wiki/Markdown-Cheatsheet for a description of Markdown. A [PDF copy of this file](README.pdf) is available in this repository. The GitHub rendering of this document does not show the formulas or the clickable table of contents._
